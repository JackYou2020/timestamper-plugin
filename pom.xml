--- conflicted
+++ resolved
@@ -15,11 +15,7 @@
 
   <name>Timestamper</name>
   <description>Adds timestamps to the Console Output</description>
-<<<<<<< HEAD
-  <url>https://wiki.jenkins.io/display/JENKINS/Timestamper</url>
-=======
   <url>https://github.com/jenkinsci/timestamper-plugin</url>
->>>>>>> 768c561f
 
   <licenses>
     <license>
